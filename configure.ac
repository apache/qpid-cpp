dnl Process this file with autoconf to produce a configure script.
dnl
dnl This file is free software; as a special exception the author gives
dnl unlimited permission to copy and/or distribute it, with or without
dnl modifications, as long as this notice is preserved.
dnl
dnl This program is distributed in the hope that it will be useful, but
dnl WITHOUT ANY WARRANTY, to the extent permitted by law; without even the
dnl implied warranty of MERCHANTABILITY or FITNESS FOR A PARTICULAR PURPOSE.

AC_INIT([qpidc], [0.1], [qpid-dev@incubator.apache.org])
AC_CONFIG_AUX_DIR([build-aux])
AM_INIT_AUTOMAKE([dist-bzip2])

# Minimum Autoconf version required.
AC_PREREQ(2.59)

AC_CONFIG_HEADERS([config.h:config.in])
AC_CONFIG_SRCDIR([lib/broker/ExchangeBinding.cpp])

AC_PROG_CC_STDC
AM_PROG_CC_C_O
AC_PROG_CXX
AC_USE_SYSTEM_EXTENSIONS

AM_MISSING_PROG([HELP2MAN], [help2man])

AC_ARG_ENABLE(warnings,
[  --enable-warnings   turn on lots of compiler warnings (recommended)],
[case "${enableval}" in
   yes|no) ;;
   *)      AC_MSG_ERROR([bad value ${enableval} for warnings option]) ;;
 esac],
 [enableval=yes])

# Turn on this automake conditional if we are in a qpid
# hierarchy (i.e. with gentools/ and specs/ sibling directories),
# and if we have working java + javac.
AC_CHECK_PROGS([JAVA],  [java],  [no])
AC_CHECK_PROGS([JAVAC], [javac], [no])
build=yes
test x$JAVA  = xno && build=no
test x$JAVAC = xno && build=no
test -d $srcdir/../gentools || build=no
test -d $srcdir/../specs    || build=no
AM_CONDITIONAL([CAN_GENERATE_CODE], [test x$build = xyes])

# Warnings: Enable as many as possible, keep the code clean. Please
# do not disable warnings or remove -Werror without discussing on
# qpid-dev list.
#
# The following warnings are deliberately omitted, they warn on valid code.
# -Wunreachable-code -Wpadded -Winline
# -Wshadow - warns about boost headers.

if test "${enableval}" = yes; then
  gl_COMPILER_FLAGS(-Werror)
  gl_COMPILER_FLAGS(-pedantic)
  gl_COMPILER_FLAGS(-Wall)
  gl_COMPILER_FLAGS(-Wextra)
  gl_COMPILER_FLAGS(-Wno-shadow)
  gl_COMPILER_FLAGS(-Wpointer-arith)
  gl_COMPILER_FLAGS(-Wcast-qual)
  gl_COMPILER_FLAGS(-Wcast-align)
  gl_COMPILER_FLAGS(-Wno-long-long)
  gl_COMPILER_FLAGS(-Wvolatile-register-var)
  gl_COMPILER_FLAGS(-Winvalid-pch)
  gl_COMPILER_FLAGS(-Wno-system-headers)
  gl_COMPILER_FLAGS(-Woverloaded-virtual)	
  AC_SUBST([WARNING_CFLAGS], [$COMPILER_FLAGS])
  AC_DEFINE([lint], 1, [Define to 1 if the compiler is checking for lint.])
  COMPILER_FLAGS=
fi

AC_PROG_LIBTOOL
AC_SUBST([LIBTOOL_DEPS])

# For libraries (libcommon) that use dlopen, dlerror, etc.,
# test whether we need to link with -ldl.
gl_saved_libs=$LIBS
  AC_SEARCH_LIBS(dlopen, [dl],
		 [test "$ac_cv_search_dlopen" = "none required" ||
		  LIB_DLOPEN=$ac_cv_search_dlopen])
  AC_SUBST([LIB_DLOPEN])
LIBS=$gl_saved_libs

# Set the argument to be used in "libtool -version-info ARG".
QPID_CURRENT=1
QPID_REVISION=0
QPID_AGE=1
LIBTOOL_VERSION_INFO_ARG=$QPID_CURRENT:$QPID_REVISION:$QPID_AGE
AC_SUBST(LIBTOOL_VERSION_INFO_ARG)

gl_CLOCK_TIME

# Check for cppunit support.
CPPUNIT_MINIMUM_VERSION=1.10.2
AM_PATH_CPPUNIT([$CPPUNIT_MINIMUM_VERSION], , [CPPUNIT_LIBS=-lcppunit])
CPPUNIT_CXXFLAGS=$CPPUNIT_CFLAGS
AC_SUBST(CPPUNIT_LIBS)
AC_SUBST(CPPUNIT_CXXFLAGS)

AC_ARG_ENABLE(apr,
[  --enable-apr   use the Apache Portable Runtime library (default)
   --disable-apr  do not use the Apache Portable Runtime library],
[case $enableval in
   yes|no) ;;
   *)      AC_MSG_ERROR([invalid APR enable/disable value: $enableval]) ;;
  esac],
[enableval=yes])

APR_MINIMUM_VERSION=1.2.2
AC_SUBST(APR_MINIMUM_VERSION)
AC_SUBST(APR_CXXFLAGS)
AC_SUBST(USE_APR)

if test "$enableval" = yes; then
  PKG_CHECK_MODULES([APR], [apr-1 >= $APR_MINIMUM_VERSION])
  APR_CXXFLAGS="$APR_CFLAGS -DUSE_APR=1"
  USE_APR=1
fi

AC_ARG_ENABLE(valgrind,
  [  --enable-valgrind   enable testing via valgrind, if available (recommended)
     --disable-valgrind  do not use valgrind],
  [case $enableval in
     yes|no) enable_VALGRIND=$enableval;;
     *) AC_MSG_ERROR([invalid valgrind enable/disable value: $enableval]);;
    esac],
<<<<<<< HEAD
  [enable_VALGRIND=no]  # no option given, default
=======
  [enable_VALGRIND=yes]  # no option given, default
>>>>>>> d7b94020
  )

# We use valgrind for the tests.  See if it's available.
# Check for it unconditionally, so we don't have to duplicate its
# use of AC_SUBST([VALGRIND]).
AC_CHECK_PROG([VALGRIND], [valgrind], [valgrind])
test "$enable_VALGRIND" = no && VALGRIND=

AC_CONFIG_FILES([
  Makefile
  gen/Makefile
  lib/Makefile
  lib/common/Makefile
  lib/client/Makefile
  lib/broker/Makefile
  src/Makefile
  tests/Makefile
  docs/man/Makefile
  docs/api/Makefile
  rpm/Makefile
  ])

AC_OUTPUT<|MERGE_RESOLUTION|>--- conflicted
+++ resolved
@@ -127,11 +127,7 @@
      yes|no) enable_VALGRIND=$enableval;;
      *) AC_MSG_ERROR([invalid valgrind enable/disable value: $enableval]);;
     esac],
-<<<<<<< HEAD
-  [enable_VALGRIND=no]  # no option given, default
-=======
   [enable_VALGRIND=yes]  # no option given, default
->>>>>>> d7b94020
   )
 
 # We use valgrind for the tests.  See if it's available.

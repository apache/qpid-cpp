/*
 *
 * Licensed to the Apache Software Foundation (ASF) under one
 * or more contributor license agreements.  See the NOTICE file
 * distributed with this work for additional information
 * regarding copyright ownership.  The ASF licenses this file
 * to you under the Apache License, Version 2.0 (the
 * "License"); you may not use this file except in compliance
 * with the License.  You may obtain a copy of the License at
 * 
 *   http://www.apache.org/licenses/LICENSE-2.0
 * 
 * Unless required by applicable law or agreed to in writing,
 * software distributed under the License is distributed on an
 * "AS IS" BASIS, WITHOUT WARRANTIES OR CONDITIONS OF ANY
 * KIND, either express or implied.  See the License for the
 * specific language governing permissions and limitations
 * under the License.
 *
 */
#include <LazyLoadedContent.h>
#include <AMQP_HighestVersion.h>
#include <NullMessageStore.h>
#include <qpid_test_plugin.h>
#include <iostream>
#include <list>
#include <sstream>
#include "AMQFrame.h"
#include "MockChannel.h"
using std::list;
using std::string;
using boost::dynamic_pointer_cast;
using namespace qpid::broker;
using namespace qpid::framing;



class LazyLoadedContentTest : public CppUnit::TestCase  
{
        CPPUNIT_TEST_SUITE(LazyLoadedContentTest);
        CPPUNIT_TEST(testFragmented);
        CPPUNIT_TEST(testWhole);
        CPPUNIT_TEST(testHalved);
        CPPUNIT_TEST_SUITE_END();

    class TestMessageStore : public NullMessageStore
    {
        const string content;
        
    public:
        TestMessageStore(const string& _content) : content(_content) {}

        void loadContent(Message* const, string& data, uint64_t offset, uint32_t length)
        {
            if (offset + length <= content.size()) {
                data = content.substr(offset, length);
            } else{
                std::stringstream error;
                error << "Invalid segment: offset=" << offset << ", length=" << length << ", content_length=" << content.size();
                throw qpid::Exception(error.str());
            }
        }
    };


public:
    void testFragmented()
    {
        string data = "abcdefghijklmnopqrstuvwxyz";
        uint32_t framesize = 5;
        string out[] = {"abcde", "fghij", "klmno", "pqrst", "uvwxy", "z"};
        load(data, 6, out, framesize);
    }

    void testWhole()
    {
        string data = "abcdefghijklmnopqrstuvwxyz";
        uint32_t framesize = 50;
        string out[] = {data};
        load(data, 1, out, framesize);
    }

    void testHalved()
    {
        string data = "abcdefghijklmnopqrstuvwxyz";
        uint32_t framesize = 13;
        string out[] = {"abcdefghijklm", "nopqrstuvwxyz"};
        load(data, 2, out, framesize);
    }

    void load(string& in, size_t outCount, string* out, uint32_t framesize)
    {
        TestMessageStore store(in);
        LazyLoadedContent content(&store, 0, in.size());
<<<<<<< HEAD
        DummyHandler handler;
        u_int16_t channel = 3;
        content.send(highestProtocolVersion, &handler, channel, framesize);         
        check(handler, channel, outCount, out);
    }

    void check(DummyHandler& handler, u_int16_t channel, size_t expectedChunkCount, string* expectedChunks)
    {
        CPPUNIT_ASSERT_EQUAL(expectedChunkCount, handler.frames.size());
=======
        MockChannel channel(3);
        content.send(channel, framesize);         
        CPPUNIT_ASSERT_EQUAL(outCount, channel.out.frames.size());
>>>>>>> d7b94020

        for (unsigned int i = 0; i < outCount; i++) {
            AMQContentBody::shared_ptr chunk(dynamic_pointer_cast<AMQContentBody, AMQBody>(channel.out.frames[i]->getBody()));
            CPPUNIT_ASSERT(chunk);
            CPPUNIT_ASSERT_EQUAL(out[i], chunk->getData());
            CPPUNIT_ASSERT_EQUAL(
                ChannelId(3), channel.out.frames[i]->getChannel());
        }
    }
};

// Make this test suite a plugin.
CPPUNIT_PLUGIN_IMPLEMENT();
CPPUNIT_TEST_SUITE_REGISTRATION(LazyLoadedContentTest);
<|MERGE_RESOLUTION|>--- conflicted
+++ resolved
@@ -92,21 +92,9 @@
     {
         TestMessageStore store(in);
         LazyLoadedContent content(&store, 0, in.size());
-<<<<<<< HEAD
-        DummyHandler handler;
-        u_int16_t channel = 3;
-        content.send(highestProtocolVersion, &handler, channel, framesize);         
-        check(handler, channel, outCount, out);
-    }
-
-    void check(DummyHandler& handler, u_int16_t channel, size_t expectedChunkCount, string* expectedChunks)
-    {
-        CPPUNIT_ASSERT_EQUAL(expectedChunkCount, handler.frames.size());
-=======
         MockChannel channel(3);
         content.send(channel, framesize);         
         CPPUNIT_ASSERT_EQUAL(outCount, channel.out.frames.size());
->>>>>>> d7b94020
 
         for (unsigned int i = 0; i < outCount; i++) {
             AMQContentBody::shared_ptr chunk(dynamic_pointer_cast<AMQContentBody, AMQBody>(channel.out.frames[i]->getBody()));

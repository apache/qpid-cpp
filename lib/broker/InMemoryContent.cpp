/*
 *
 * Licensed to the Apache Software Foundation (ASF) under one
 * or more contributor license agreements.  See the NOTICE file
 * distributed with this work for additional information
 * regarding copyright ownership.  The ASF licenses this file
 * to you under the Apache License, Version 2.0 (the
 * "License"); you may not use this file except in compliance
 * with the License.  You may obtain a copy of the License at
 * 
 *   http://www.apache.org/licenses/LICENSE-2.0
 * 
 * Unless required by applicable law or agreed to in writing,
 * software distributed under the License is distributed on an
 * "AS IS" BASIS, WITHOUT WARRANTIES OR CONDITIONS OF ANY
 * KIND, either express or implied.  See the License for the
 * specific language governing permissions and limitations
 * under the License.
 *
 */
#include <InMemoryContent.h>
#include "AMQFrame.h"
#include "framing/ChannelAdapter.h"

using namespace qpid::broker;
using namespace qpid::framing;
using boost::static_pointer_cast;

void InMemoryContent::add(AMQContentBody::shared_ptr data)
{
    content.push_back(data);
}

uint32_t InMemoryContent::size()
{
    int sum(0);
    for (content_iterator i = content.begin(); i != content.end(); i++) {
        sum += (*i)->size();
    }
    return sum;
}

<<<<<<< HEAD
void InMemoryContent::send(qpid::framing::ProtocolVersion& version, OutputHandler* out, int channel, u_int32_t framesize)
=======
// FIXME aconway 2007-02-01: Remove version parameter.
void InMemoryContent::send(ChannelAdapter& channel, uint32_t framesize)
>>>>>>> d7b94020
{
    for (content_iterator i = content.begin(); i != content.end(); i++) {
        if ((*i)->size() > framesize) {
            uint32_t offset = 0;
            for (int chunk = (*i)->size() / framesize; chunk > 0; chunk--) {
                string data = (*i)->getData().substr(offset, framesize);
<<<<<<< HEAD
                out->send(new AMQFrame(version, channel, new AMQContentBody(data)));                
=======
                channel.send(new AMQContentBody(data)); 
>>>>>>> d7b94020
                offset += framesize;
            }
            uint32_t remainder = (*i)->size() % framesize;
            if (remainder) {
                string data = (*i)->getData().substr(offset, remainder);
<<<<<<< HEAD
                out->send(new AMQFrame(version, channel, new AMQContentBody(data)));                
            }
        } else {
            AMQBody::shared_ptr contentBody = static_pointer_cast<AMQBody, AMQContentBody>(*i);
            out->send(new AMQFrame(version, channel, contentBody));
=======
                channel.send(new AMQContentBody(data)); 
            }
        } else {
            AMQBody::shared_ptr contentBody =
                static_pointer_cast<AMQBody, AMQContentBody>(*i);
            channel.send(contentBody);
>>>>>>> d7b94020
        }
    }
}

void InMemoryContent::encode(Buffer& buffer)
{
    for (content_iterator i = content.begin(); i != content.end(); i++) {
        (*i)->encode(buffer);
    }        
}
<|MERGE_RESOLUTION|>--- conflicted
+++ resolved
@@ -40,42 +40,26 @@
     return sum;
 }
 
-<<<<<<< HEAD
-void InMemoryContent::send(qpid::framing::ProtocolVersion& version, OutputHandler* out, int channel, u_int32_t framesize)
-=======
 // FIXME aconway 2007-02-01: Remove version parameter.
 void InMemoryContent::send(ChannelAdapter& channel, uint32_t framesize)
->>>>>>> d7b94020
 {
     for (content_iterator i = content.begin(); i != content.end(); i++) {
         if ((*i)->size() > framesize) {
             uint32_t offset = 0;
             for (int chunk = (*i)->size() / framesize; chunk > 0; chunk--) {
                 string data = (*i)->getData().substr(offset, framesize);
-<<<<<<< HEAD
-                out->send(new AMQFrame(version, channel, new AMQContentBody(data)));                
-=======
                 channel.send(new AMQContentBody(data)); 
->>>>>>> d7b94020
                 offset += framesize;
             }
             uint32_t remainder = (*i)->size() % framesize;
             if (remainder) {
                 string data = (*i)->getData().substr(offset, remainder);
-<<<<<<< HEAD
-                out->send(new AMQFrame(version, channel, new AMQContentBody(data)));                
-            }
-        } else {
-            AMQBody::shared_ptr contentBody = static_pointer_cast<AMQBody, AMQContentBody>(*i);
-            out->send(new AMQFrame(version, channel, contentBody));
-=======
                 channel.send(new AMQContentBody(data)); 
             }
         } else {
             AMQBody::shared_ptr contentBody =
                 static_pointer_cast<AMQBody, AMQContentBody>(*i);
             channel.send(contentBody);
->>>>>>> d7b94020
         }
     }
 }

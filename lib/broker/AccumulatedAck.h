--- conflicted
+++ resolved
@@ -44,13 +44,8 @@
              */
             std::list<uint64_t> individual;
 
-<<<<<<< HEAD
-            AccumulatedAck(u_int64_t r) : range(r) {}
-            void update(u_int64_t tag, bool multiple);
-=======
             AccumulatedAck(uint64_t r) : range(r) {}
             void update(uint64_t firstTag, uint64_t lastTag);
->>>>>>> d7b94020
             void consolidate();
             void clear();
             bool covers(uint64_t tag) const;

/*
 *
 * Licensed to the Apache Software Foundation (ASF) under one
 * or more contributor license agreements.  See the NOTICE file
 * distributed with this work for additional information
 * regarding copyright ownership.  The ASF licenses this file
 * to you under the Apache License, Version 2.0 (the
 * "License"); you may not use this file except in compliance
 * with the License.  You may obtain a copy of the License at
 * 
 *   http://www.apache.org/licenses/LICENSE-2.0
 * 
 * Unless required by applicable law or agreed to in writing,
 * software distributed under the License is distributed on an
 * "AS IS" BASIS, WITHOUT WARRANTIES OR CONDITIONS OF ANY
 * KIND, either express or implied.  See the License for the
 * specific language governing permissions and limitations
 * under the License.
 *
 */
#include <LazyLoadedContent.h>
#include "AMQFrame.h"
#include "framing/ChannelAdapter.h"

using namespace qpid::broker;
using namespace qpid::framing;

LazyLoadedContent::~LazyLoadedContent()
{
    store->destroy(msg);
}

LazyLoadedContent::LazyLoadedContent(MessageStore* const _store, Message* const _msg, uint64_t _expectedSize) : 
    store(_store), msg(_msg), expectedSize(_expectedSize) {}

void LazyLoadedContent::add(AMQContentBody::shared_ptr data)
{
    store->appendContent(msg, data->getData());
}

uint32_t LazyLoadedContent::size()
{
    return 0;//all content is written as soon as it is added
}

<<<<<<< HEAD
void LazyLoadedContent::send(qpid::framing::ProtocolVersion& version, OutputHandler* out, int channel, u_int32_t framesize)
=======
void LazyLoadedContent::send(ChannelAdapter& channel, uint32_t framesize)
>>>>>>> d7b94020
{
    if (expectedSize > framesize) {        
        for (uint64_t offset = 0; offset < expectedSize; offset += framesize)
        {            
            uint64_t remaining = expectedSize - offset;
            string data;
<<<<<<< HEAD
            store->loadContent(msg, data, offset, remaining > framesize ? framesize : remaining);              
            out->send(new AMQFrame(version, channel, new AMQContentBody(data)));
=======
            store->loadContent(msg, data, offset,
                               remaining > framesize ? framesize : remaining);
            channel.send(new AMQContentBody(data));
>>>>>>> d7b94020
        }
    } else {
        string data;
        store->loadContent(msg, data, 0, expectedSize);  
<<<<<<< HEAD
        out->send(new AMQFrame(version, channel, new AMQContentBody(data)));
=======
        channel.send(new AMQContentBody(data));
>>>>>>> d7b94020
    }
}

void LazyLoadedContent::encode(Buffer&)
{
    //do nothing as all content is written as soon as it is added 
}
<|MERGE_RESOLUTION|>--- conflicted
+++ resolved
@@ -43,34 +43,21 @@
     return 0;//all content is written as soon as it is added
 }
 
-<<<<<<< HEAD
-void LazyLoadedContent::send(qpid::framing::ProtocolVersion& version, OutputHandler* out, int channel, u_int32_t framesize)
-=======
 void LazyLoadedContent::send(ChannelAdapter& channel, uint32_t framesize)
->>>>>>> d7b94020
 {
     if (expectedSize > framesize) {        
         for (uint64_t offset = 0; offset < expectedSize; offset += framesize)
         {            
             uint64_t remaining = expectedSize - offset;
             string data;
-<<<<<<< HEAD
-            store->loadContent(msg, data, offset, remaining > framesize ? framesize : remaining);              
-            out->send(new AMQFrame(version, channel, new AMQContentBody(data)));
-=======
             store->loadContent(msg, data, offset,
                                remaining > framesize ? framesize : remaining);
             channel.send(new AMQContentBody(data));
->>>>>>> d7b94020
         }
     } else {
         string data;
         store->loadContent(msg, data, 0, expectedSize);  
-<<<<<<< HEAD
-        out->send(new AMQFrame(version, channel, new AMQContentBody(data)));
-=======
         channel.send(new AMQContentBody(data));
->>>>>>> d7b94020
     }
 }
 

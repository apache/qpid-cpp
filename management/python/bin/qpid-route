#!/usr/bin/env python

#
# Licensed to the Apache Software Foundation (ASF) under one
# or more contributor license agreements.  See the NOTICE file
# distributed with this work for additional information
# regarding copyright ownership.  The ASF licenses this file
# to you under the Apache License, Version 2.0 (the
# "License"); you may not use this file except in compliance
# with the License.  You may obtain a copy of the License at
#
#   http://www.apache.org/licenses/LICENSE-2.0
#
# Unless required by applicable law or agreed to in writing,
# software distributed under the License is distributed on an
# "AS IS" BASIS, WITHOUT WARRANTIES OR CONDITIONS OF ANY
# KIND, either express or implied.  See the License for the
# specific language governing permissions and limitations
# under the License.
#

from optparse import OptionParser, OptionGroup, IndentedHelpFormatter
import sys
import os
import locale
from qmf.console import Session, BrokerURL
from time import sleep

usage = """
Usage:  qpid-route [OPTIONS] dynamic add <dest-broker> <src-broker> <exchange> [tag] [exclude-list] [mechanism]
        qpid-route [OPTIONS] dynamic del <dest-broker> <src-broker> <exchange>

        qpid-route [OPTIONS] route add   <dest-broker> <src-broker> <exchange> <routing-key> [tag] [exclude-list] [mechanism]
        qpid-route [OPTIONS] route del   <dest-broker> <src-broker> <exchange> <routing-key>
        qpid-route [OPTIONS] queue add   <dest-broker> <src-broker> <exchange> <queue> [mechanism]
        qpid-route [OPTIONS] queue del   <dest-broker> <src-broker> <exchange> <queue>
        qpid-route [OPTIONS] route list  [<dest-broker>]
        qpid-route [OPTIONS] route flush [<dest-broker>]
        qpid-route [OPTIONS] route map   [<broker>]

        qpid-route [OPTIONS] link add  <dest-broker> <src-broker> [mechanism]
        qpid-route [OPTIONS] link del  <dest-broker> <src-broker>
        qpid-route [OPTIONS] link list [<dest-broker>]"""

description = """
ADDRESS syntax:

      [username/password@] hostname
      ip-address [:<port>]"""

def Usage():
    print usage

class Config:
    def __init__(self):
        self._verbose      = False
        self._quiet        = False
        self._durable      = False
        self._dellink      = False
        self._srclocal     = False
        self._transport    = "tcp"
        self._ack          = 0
        self._credit       = 0xFFFFFFFF  # unlimited
        self._connTimeout  = 10
        self._conn_options = {}

config = Config()

class JHelpFormatter(IndentedHelpFormatter):
    """Format usage and description without stripping newlines from usage strings
    """

    def format_usage(self, usage):
        return usage


    def format_description(self, description):
        if description:
            return description + "\n"
        else:
            return ""

def OptionsAndArguments(argv):
    parser = OptionParser(usage=usage,
                          description=description,
                          formatter=JHelpFormatter())

    parser.add_option("--timeout", action="store", type="int", default=10, metavar="<secs>", help="Maximum time to wait for broker connection (in seconds)")
    parser.add_option("-v", "--verbose", action="store_true", help="Verbose output")
    parser.add_option("-q", "--quiet", action="store_true", help="Quiet output, don't print duplicate warnings")
    parser.add_option("-d", "--durable", action="store_true", help="Added configuration shall be durable")

    parser.add_option("-e", "--del-empty-link", action="store_true", help="Delete link after deleting last route on the link")
    parser.add_option("-s", "--src-local", action="store_true", help="Make connection to source broker (push route)")

    parser.add_option("--ack", action="store", type="int", metavar="<n>", help="Acknowledge transfers over the bridge in batches of N")
    parser.add_option("--credit", action="store", type="int", default=0xFFFFFFFF, metavar="<msgs>",
                      help="Maximum number of messages a sender can have outstanding (0=unlimited)")
    parser.add_option("-t", "--transport", action="store", type="string", default="tcp", metavar="<transport>", help="Transport to use for links, defaults to tcp")

    parser.add_option("--client-sasl-mechanism", action="store", type="string", metavar="<mech>", help="SASL mechanism for authentication (e.g. EXTERNAL, ANONYMOUS, PLAIN, CRAM-MD5, DIGEST-MD5, GSSAPI). Used when the client connects to the destination broker (not for authentication between the source and destination brokers - that is specified using the [mechanisms] argument to 'add route'). SASL automatically picks the most secure available mechanism - use this option to override.")
    parser.add_option("--sasl-service-name", action="store", type="string", help="SASL service name to use")
    parser.add_option("--ssl-certificate", action="store", type="string", metavar="<cert>", help="Client SSL certificate (PEM Format)")
    parser.add_option("--ssl-key", action="store", type="string", metavar="<key>", help="Client SSL private key (PEM Format)")
    parser.add_option("--ha-admin", action="store_true", help="Allow connection to a HA backup broker.")
    opts, encArgs = parser.parse_args(args=argv)

    try:
        encoding = locale.getpreferredencoding()
        args = [a.decode(encoding) for a in encArgs]
    except:
        args = encArgs

    if opts.timeout:
        config._connTimeout = opts.timeout
        if config._connTimeout == 0:
            config._connTimeout = None

    if opts.verbose:
        config._verbose = True

    if opts.quiet:
        config._quiet = True

    if opts.durable:
        config._durable = True

    if opts.del_empty_link:
        config._dellink = True

    if opts.src_local:
        config._srclocal = True

    if opts.transport:
        config._transport = opts.transport

    if opts.ha_admin:
        config._conn_options['client_properties'] = {'qpid.ha-admin' : 1}

    if opts.ack:
        config._ack = opts.ack

    config._credit = opts.credit

    if opts.client_sasl_mechanism:
        config._conn_options['mechanisms'] = opts.client_sasl_mechanism
    if opts.sasl_service_name:
        config._conn_options['service'] = opts.sasl_service_name

    if opts.ssl_certificate:
        config._conn_options['ssl_certfile'] = opts.ssl_certificate

    if opts.ssl_key:
        if not opts.ssl_certificate:
            parser.error("missing '--ssl-certificate' (required by '--ssl-key')")
        config._conn_options['ssl_keyfile'] = opts.ssl_key

    return args


class RouteManager:
    def __init__(self, localBroker):
        self.brokerList = {}
        self.local = BrokerURL(localBroker)
        self.remote  = None
        self.qmf = Session()
        self.broker = self.qmf.addBroker(localBroker, config._connTimeout, **config._conn_options)
        self.broker._waitForStable()
        self.agent = self.broker.getBrokerAgent()

    def disconnect(self):
        try:
            if self.broker:
                self.qmf.delBroker(self.broker)
                self.broker = None
            while len(self.brokerList):
                b = self.brokerList.popitem()
                if b[0] != self.local.name():
                    self.qmf.delBroker(b[1])
        except:
            pass  # ignore errors while shutting down

    def getLink(self):
        links = self.agent.getObjects(_class="link")
        for link in links:
            if self.remote.match(link.host, link.port):
                return link
        return None

    def getLinkName(self, link):
        for prop, value in link.getProperties():
          if prop.name == "name":
              return value
        return None

    def checkLink(self, link):
        if not config._quiet:
            retry = 3
            while link is None or (link.state in ("Waiting", "Connecting", "Closing") and retry > 0):
                sleep(1)
                link = self.getLink()
                retry -= 1

        if link == None:
            raise Exception("Link failed to create")

        if link.state == "Failed":
            raise Exception("Link failed to create %s" % (link.lastError or ""))
        elif config._verbose:
            print "Link state is", link.state

    def addLink(self, remoteBroker, interbroker_mechanism=""):
        self.remote = BrokerURL(remoteBroker)
        if self.local.match(self.remote.host, self.remote.port):
            raise Exception("Linking broker to itself is not permitted")

        brokers = self.agent.getObjects(_class="broker")
        broker = brokers[0]
        link = self.getLink()
        if link == None:
            res = broker.connect(self.remote.host, self.remote.port, config._durable,
                                 interbroker_mechanism, self.remote.authName or "", self.remote.authPass or "",
                                 config._transport)

    def delLink(self, remoteBroker):
        self.remote = BrokerURL(remoteBroker)
        brokers = self.agent.getObjects(_class="broker")
        broker = brokers[0]
        link = self.getLink()
        if link == None:
            raise Exception("Link not found")

        res = link.close()
        if config._verbose:
            print "Close method returned:", res.status, res.text

    def listLinks(self):
        links = self.agent.getObjects(_class="link")
        if len(links) == 0:
            print "No Links Found"
        else:
            print
            print "Host            Port    Transport Durable  State             Last Error"
            print "============================================================================="
            for link in links:
                print "%-16s%-8d%-13s%c     %-18s%s" % \
                (link.host, link.port, link.transport, YN(link.durable), link.state, link.lastError)

    def mapRoutes(self):
        print
        print "Finding Linked Brokers:"

        self.brokerList[self.local.name()] = self.broker
        print "    %s:%s... Ok" % (self.local.host, self.local.port)

        added = True
        while added:
            added = False
            links = self.qmf.getObjects(_class="link")
            for link in links:
                url = BrokerURL(host=link.host, port=link.port, user=self.broker.authUser, password=self.broker.authPass)
                if url.name() not in self.brokerList:
                    print "    %s:%s..." % (link.host, link.port)
                    try:
                        url.authName = self.local.authName
                        url.authPass = self.local.authPass
                        b = self.qmf.addBroker(url, config._connTimeout, **config._conn_options)
                        self.brokerList[url.name()] = b
                        added = True
                        print "Ok"
                    except Exception, e:
                        print e

        print
        print "Dynamic Routes:"
        bridges = self.qmf.getObjects(_class="bridge", dynamic=True)
        fedExchanges = []
        for bridge in bridges:
            if bridge.src not in fedExchanges:
                fedExchanges.append(bridge.src)
        if len(fedExchanges) == 0:
            print "  none found"
        print

        for ex in fedExchanges:
            print "  Exchange %s:" % ex
            pairs = []
            for bridge in bridges:
                if bridge.src == ex:
                    link = bridge._linkRef_
                    fromUrl = BrokerURL(host=link.host, port=link.port)
                    toUrl = bridge.getBroker().getUrl()
                    found = False
                    for pair in pairs:
                        if pair.matches(fromUrl, toUrl):
                            found = True
                    if not found:
                        pairs.append(RoutePair(fromUrl, toUrl))
            for pair in pairs:
                print "    %s" % pair
            print

        print "Static Routes:"
        bridges = self.qmf.getObjects(_class="bridge", dynamic=False)
        if len(bridges) == 0:
            print "  none found"
        print

        for bridge in bridges:
            link = bridge._linkRef_
            fromUrl = "%s:%s" % (link.host, link.port)
            toUrl = bridge.getBroker().getUrl()
            leftType = "ex"
            rightType = "ex"
            if bridge.srcIsLocal:
                arrow = "=>"
                left = bridge.src
                right = bridge.dest
                if bridge.srcIsQueue:
                    leftType = "queue"
            else:
                arrow = "<="
                left = bridge.dest
                right = bridge.src
                if bridge.srcIsQueue:
                    rightType = "queue"

            if bridge.srcIsQueue:
                print "  %s(%s=%s) %s %s(%s=%s)" % \
                    (toUrl, leftType, left, arrow, fromUrl, rightType, right)
            else:
                print "  %s(%s=%s) %s %s(%s=%s) key=%s" % \
                    (toUrl, leftType, left, arrow, fromUrl, rightType, right, bridge.key)
        print

        while len(self.brokerList):
            b = self.brokerList.popitem()
            if b[0] != self.local.name():
                self.qmf.delBroker(b[1])

    def addBridge(self, link, src, dest, key, tag, excludes, srcIsQueue, srcIsLocal,
                  durable, dynamic, sync, credit):
        bridges = self.agent.getObjects(_class="bridge")
        for bridge in bridges:
            if bridge.linkRef == link.getObjectId() and \
                    bridge.dest == dest and bridge.src == src and bridge.srcIsQueue == srcIsQueue and \
<<<<<<< HEAD
                    bridge.key == key and bridge.srcIsLocal == srcIsLocal and bridge.dynamic == dynamic:
=======
                    bridge.srcIsLocal == srcIsLocal and bridge.dynamic == dynamic:
>>>>>>> f676974d
                if not config._quiet:
                    raise Exception("Duplicate Route - ignoring: %s(%s)" % (dest, key or src))
                sys.exit(0)

        if config._verbose:
            print "Creating inter-broker binding..."

<<<<<<< HEAD
        linkName = self.getLinkName(link)
        # Don't put <linkName> first in the bridge name as the "qpid." prefix will be rejected by the broker
        name = "%s:%s:%s:%s:%s" % (dest, key or src, linkName, srcIsQueue, srcIsLocal)

        brokers = self.agent.getObjects(_class="broker")
        broker = brokers[0]
        properties = {"link" : linkName,
=======
        name = "%s:%s:%s:%s" % (dest, key or src, srcIsQueue, srcIsLocal)

        brokers = self.agent.getObjects(_class="broker")
        broker = brokers[0]
        properties = {"link" : self.getLinkName(link),
>>>>>>> f676974d
                      "src"  : src,
                      "dest" : dest,
                      "key"  : key,
                      "tag"  : tag,
                      "excludes"   : excludes,
                      "srcIsQueue" : srcIsQueue,
                      "srcIsLocal" : srcIsLocal,
                      "durable"    : durable,
                      "dynamic"    : dynamic,
                      "sync"       : sync,
                      "credit"     : credit }
<<<<<<< HEAD
        # Broker also decodes "queue", which is used by the bridge instead of creating a new one. However it is not a
        # Bridge property in the QMF schema so is omitted here.
=======
        # Broker also decodes "queue" but this may be a mistake...? It's not a Bridge property in the QMF schema.
>>>>>>> f676974d

        res = broker.create("bridge", name, properties, False)
        if res.status != 0:
            raise Exception(res.text)
        if config._verbose:
            print "Bridge method returned:", res.status, res.text

    def addRoute(self, remoteBroker, exchange, routingKey, tag, excludes, interbroker_mechanism="", dynamic=False):
        if dynamic and config._srclocal:
            raise Exception("--src-local is not permitted on dynamic routes")

        self.addLink(remoteBroker, interbroker_mechanism)
        link = self.getLink()
        self.checkLink(link)

        self.addBridge(link, exchange, exchange, routingKey, tag,
                          excludes, False, config._srclocal, config._durable, dynamic,
                          config._ack, config._credit)

    def addQueueRoute(self, remoteBroker, interbroker_mechanism, exchange, queue):
        self.addLink(remoteBroker, interbroker_mechanism)
        link = self.getLink()
        self.checkLink(link)

        self.addBridge(link, queue, exchange, "", "", "", True, config._srclocal, config._durable, False,
                       config._ack, config._credit)

    def delQueueRoute(self, remoteBroker, exchange, queue):
        self.remote = BrokerURL(remoteBroker)
        link = self.getLink()
        if link == None:
            if not config._quiet:
                raise Exception("No link found from %s to %s" % (self.remote.name(), self.local.name()))
            sys.exit(0)

        bridges = self.agent.getObjects(_class="bridge")
        for bridge in bridges:
            if bridge.linkRef == link.getObjectId() and \
                    bridge.dest == exchange and bridge.src == queue and bridge.srcIsQueue and \
                            bridge.srcIsLocal == config._srclocal:
                if config._verbose:
                    print "Closing bridge..."
                res = bridge.close()
                if res.status != 0:
                    raise Exception("Error closing bridge: %d - %s" % (res.status, res.text))
                if len(bridges) == 1 and config._dellink:
                    if config._verbose:
                        print "Last bridge on link, closing link..."
                    res = link.close()
                    if res.status != 0:
                        raise Exception("Error closing link: %d - %s" % (res.status, res.text))
                sys.exit(0)
        if not config._quiet:
            raise Exception("Route not found")

    def delRoute(self, remoteBroker, exchange, routingKey, dynamic=False):
        self.remote = BrokerURL(remoteBroker)
        link = self.getLink()
        if link == None:
            if not config._quiet:
                raise Exception("No link found from %s to %s" % (self.remote.name(), self.local.name()))
            sys.exit(0)

        bridges = self.agent.getObjects(_class="bridge")
        for bridge in bridges:
            if bridge.linkRef == link.getObjectId() and bridge.dest == exchange and bridge.key == routingKey \
<<<<<<< HEAD
                    and not bridge.srcIsQueue and bridge.dynamic == dynamic and bridge.srcIsLocal == config._srclocal:
=======
                    and bridge.dynamic == dynamic and bridge.srcIsLocal == config._srclocal:
>>>>>>> f676974d
                if config._verbose:
                    print "Closing bridge..."
                res = bridge.close()
                if res.status != 0:
                    raise Exception("Error closing bridge: %d - %s" % (res.status, res.text))
                if len(bridges) == 1 and config._dellink:
                    if config._verbose:
                        print "Last bridge on link, closing link..."
                    res = link.close()
                    if res.status != 0:
                        raise Exception("Error closing link: %d - %s" % (res.status, res.text))
                return
        if not config._quiet:
            raise Exception("Route not found")

    def listRoutes(self):
        links   = self.qmf.getObjects(_class="link")
        bridges = self.qmf.getObjects(_class="bridge")

        for bridge in bridges:
            myLink = None
            for link in links:
                if bridge.linkRef == link.getObjectId():
                    myLink = link
                    break
            if myLink != None:
                if bridge.dynamic:
                    keyText = "<dynamic>"
                else:
                    keyText = bridge.key or bridge.src
                print "%s %s:%d %s %10s %s" % (self.local.name(), myLink.host, myLink.port, bridge.dest, keyText,
                                             bridge.srcIsLocal)

    def clearAllRoutes(self):
        links   = self.qmf.getObjects(_class="link")
        bridges = self.qmf.getObjects(_class="bridge")

        for bridge in bridges:
            if config._verbose:
                myLink = None
                for link in links:
                    if bridge.linkRef == link.getObjectId():
                        myLink = link
                        break
                if myLink != None:
                    print "Deleting Bridge: %s:%d %s %s... " % (myLink.host, myLink.port, bridge.dest, bridge.key),
            res = bridge.close()
            if res.status != 0:
                print "Error: %d - %s" % (res.status, res.text)
            elif config._verbose:
                print "Ok"

        if config._dellink:
            links = self.qmf.getObjects(_class="link")
            for link in links:
                if config._verbose:
                    print "Deleting Link: %s:%d... " % (link.host, link.port),
                res = link.close()
                if res.status != 0:
                    print "Error: %d - %s" % (res.status, res.text)
                elif config._verbose:
                    print "Ok"

class RoutePair:
    def __init__(self, fromUrl, toUrl):
        self.fromUrl = fromUrl
        self.toUrl = toUrl
        self.bidir = False

    def __repr__(self):
        if self.bidir:
            delimit = "<=>"
        else:
            delimit = " =>"
        return "%s %s %s" % (self.fromUrl, delimit, self.toUrl)

    def matches(self, fromUrl, toUrl):
        if fromUrl == self.fromUrl and toUrl == self.toUrl:
            return True
        if toUrl == self.fromUrl and fromUrl == self.toUrl:
            self.bidir = True
            return True
        return False


def YN(val):
    if val == 1:
        return 'Y'
    return 'N'


def main(argv=None):

    args = OptionsAndArguments(argv)
    nargs = len(args)
    if nargs < 2:
        Usage()
        return(-1)

    if nargs == 2:
        localBroker = "localhost"
    else:
        if config._srclocal:
            localBroker = args[3]
            remoteBroker = args[2]
        else:
            localBroker = args[2]
            if nargs > 3:
                remoteBroker = args[3]

    group = args[0]
    cmd   = args[1]

    rm = None
    try:
        rm = RouteManager(localBroker)
        if group == "link":
            if cmd == "add":
                if nargs < 3 or nargs > 5:
                    Usage()
                    return(-1)
                interbroker_mechanism = ""
                if nargs > 4: interbroker_mechanism = args[4]
                rm.addLink(remoteBroker, interbroker_mechanism)
                rm.checkLink(rm.getLink())
            elif cmd == "del":
                if nargs != 4:
                    Usage()
                    return(-1)
                rm.delLink(remoteBroker)
            elif cmd == "list":
                rm.listLinks()

        elif group == "dynamic":
            if cmd == "add":
                if nargs < 5 or nargs > 8:
                    Usage()
                    return(-1)

                tag = ""
                excludes = ""
                interbroker_mechanism = ""
                if nargs > 5: tag = args[5]
                if nargs > 6: excludes = args[6]
                if nargs > 7: interbroker_mechanism = args[7]
                rm.addRoute(remoteBroker, args[4], "", tag, excludes, interbroker_mechanism, dynamic=True)
            elif cmd == "del":
                if nargs != 5:
                    Usage()
                    return(-1)
                else:
                    rm.delRoute(remoteBroker, args[4], "", dynamic=True)

        elif group == "route":
            if cmd == "add":
                if nargs < 6 or nargs > 9:
                    Usage()
                    return(-1)

                tag = ""
                excludes = ""
                interbroker_mechanism = ""
                if nargs > 6: tag = args[6]
                if nargs > 7: excludes = args[7]
                if nargs > 8: interbroker_mechanism = args[8]
                rm.addRoute(remoteBroker, args[4], args[5], tag, excludes, interbroker_mechanism, dynamic=False)
            elif cmd == "del":
                if nargs != 6:
                    Usage()
                    return(-1)
                rm.delRoute(remoteBroker, args[4], args[5], dynamic=False)
            elif cmd == "map":
                rm.mapRoutes()
            else:
                if cmd == "list":
                    rm.listRoutes()
                elif cmd == "flush":
                    rm.clearAllRoutes()
                else:
                    Usage()
                    return(-1)

        elif group == "queue":
            if nargs < 6 or nargs > 7:
                Usage()
                return(-1)
            if cmd == "add":
                interbroker_mechanism = ""
                if nargs > 6: interbroker_mechanism = args[6]
                rm.addQueueRoute(remoteBroker, interbroker_mechanism, exchange=args[4], queue=args[5] )
            elif cmd == "del":
                rm.delQueueRoute(remoteBroker, exchange=args[4], queue=args[5])
            else:
                Usage()
                return(-1)
        else:
            Usage()
            return(-1)

    except Exception,e:
        if rm:
            rm.disconnect()  # try to release broker resources
        print "Failed: %s - %s" % (e.__class__.__name__, e)
        return 1

    rm.disconnect()
    return 0

if __name__ == "__main__":
        sys.exit(main())<|MERGE_RESOLUTION|>--- conflicted
+++ resolved
@@ -344,11 +344,7 @@
         for bridge in bridges:
             if bridge.linkRef == link.getObjectId() and \
                     bridge.dest == dest and bridge.src == src and bridge.srcIsQueue == srcIsQueue and \
-<<<<<<< HEAD
                     bridge.key == key and bridge.srcIsLocal == srcIsLocal and bridge.dynamic == dynamic:
-=======
-                    bridge.srcIsLocal == srcIsLocal and bridge.dynamic == dynamic:
->>>>>>> f676974d
                 if not config._quiet:
                     raise Exception("Duplicate Route - ignoring: %s(%s)" % (dest, key or src))
                 sys.exit(0)
@@ -356,7 +352,6 @@
         if config._verbose:
             print "Creating inter-broker binding..."
 
-<<<<<<< HEAD
         linkName = self.getLinkName(link)
         # Don't put <linkName> first in the bridge name as the "qpid." prefix will be rejected by the broker
         name = "%s:%s:%s:%s:%s" % (dest, key or src, linkName, srcIsQueue, srcIsLocal)
@@ -364,13 +359,6 @@
         brokers = self.agent.getObjects(_class="broker")
         broker = brokers[0]
         properties = {"link" : linkName,
-=======
-        name = "%s:%s:%s:%s" % (dest, key or src, srcIsQueue, srcIsLocal)
-
-        brokers = self.agent.getObjects(_class="broker")
-        broker = brokers[0]
-        properties = {"link" : self.getLinkName(link),
->>>>>>> f676974d
                       "src"  : src,
                       "dest" : dest,
                       "key"  : key,
@@ -382,12 +370,8 @@
                       "dynamic"    : dynamic,
                       "sync"       : sync,
                       "credit"     : credit }
-<<<<<<< HEAD
         # Broker also decodes "queue", which is used by the bridge instead of creating a new one. However it is not a
         # Bridge property in the QMF schema so is omitted here.
-=======
-        # Broker also decodes "queue" but this may be a mistake...? It's not a Bridge property in the QMF schema.
->>>>>>> f676974d
 
         res = broker.create("bridge", name, properties, False)
         if res.status != 0:
@@ -454,11 +438,7 @@
         bridges = self.agent.getObjects(_class="bridge")
         for bridge in bridges:
             if bridge.linkRef == link.getObjectId() and bridge.dest == exchange and bridge.key == routingKey \
-<<<<<<< HEAD
                     and not bridge.srcIsQueue and bridge.dynamic == dynamic and bridge.srcIsLocal == config._srclocal:
-=======
-                    and bridge.dynamic == dynamic and bridge.srcIsLocal == config._srclocal:
->>>>>>> f676974d
                 if config._verbose:
                     print "Closing bridge..."
                 res = bridge.close()

--- conflicted
+++ resolved
@@ -30,15 +30,10 @@
 automake
 autoconf
 
-<<<<<<< HEAD
-if [ "$1" = "-build" -o "$1" = "--build" ] ; then
-    ./configure
-=======
 
 if [ "$1" = "-build" -o "$1" = "--build" ] ; then
     shift
     ./configure "$@"
->>>>>>> d7b94020
     make
     make check
 fi